--- conflicted
+++ resolved
@@ -22,15 +22,15 @@
     }
 
     @Override
-<<<<<<< HEAD
-    public Observable<ChangeNotification<InstanceInfo>> changeNotifications() {
-        return delegate.changeNotifications();
-=======
     public Source getSource() {
         if (delegate instanceof Sourced) {
             return ((Sourced) delegate).getSource();
         }
         return null;
->>>>>>> d9611530
+    }
+
+    @Override
+    public Observable<ChangeNotification<InstanceInfo>> changeNotifications() {
+        return delegate.changeNotifications();
     }
 }